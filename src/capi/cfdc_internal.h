--- conflicted
+++ resolved
@@ -124,18 +124,6 @@
  * @return error code
  */
 CFDC_API int SetLastError(void* handle, int error_code, const char* message);
-<<<<<<< HEAD
-
-/**
- * @brief エラー情報を設定する。
- * @param[in] handle      ハンドル情報
- * @param[in] error_code  エラーコード
- * @param[in] message     エラーメッセージ
- * @return error code
- */
-CFDC_API int SetLastError(void* handle, int error_code, const char* message);
-=======
->>>>>>> 2c9c3803
 
 /**
  * @brief 例外エラー情報を設定する。
@@ -151,12 +139,7 @@
  * @param[in] exception  CFD例外オブジェクト
  * @return error code
  */
-<<<<<<< HEAD
 CFDC_API int SetLastError(void* handle, const CfdException& exception);
-=======
-CFDC_API const CfdException& SetLastError(
-    void* handle, const CfdException& exception);
->>>>>>> 2c9c3803
 
 /**
  * @brief 例外エラー情報を設定する。
